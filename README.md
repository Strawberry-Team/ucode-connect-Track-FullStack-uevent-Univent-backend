--- conflicted
+++ resolved
@@ -6,11 +6,7 @@
 
 
 ## 🚀 How to Run the Solution
-<<<<<<< HEAD
-1. Clone this repository and move to the project directory.
-=======
 1. Clone this repository and move to the project directory:
->>>>>>> 0eb6c822
    ```bash
    git clone <repository-url>
    ```
@@ -33,20 +29,6 @@
     DB_APP_PASSWORD=securepass
     DB_APP_DATABASE=uevent
     ```
-<<<<<<< HEAD
-4. Run script for create databases and user.
-   ```bash
-   npm run setup-database
-   ```
-5. Run command to apply necessary migrations.
-   ```bash
-   npm run migrate
-   ```
-6. Start the server.
-    ```bash
-    npm run start:dev
-   ```
-=======
 4. Run script for create databases and user:
    ```bash
    npm run setupdb
@@ -91,5 +73,4 @@
 Run all tests with detailed report:
 ```bash
 npm run test:watch
-```
->>>>>>> 0eb6c822
+```