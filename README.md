--- conflicted
+++ resolved
@@ -157,11 +157,8 @@
 
 
 
-<<<<<<< HEAD
 # 🗓 About "Univent" Backend
-=======
-# 🗓 About "Univent" platform
->>>>>>> d4f98cdf
+
 Univent is a dynamic ticketing platform designed to simplify event management and ticketing. 
 
 The Univent backend built on Node.js, NestJS, Express, and Prisma with MySQL, provides secure event, ticket, and payment management via Stripe, integration with Google API and Unsplash, authentication with JWT, Bcrypt, and Passport, as well as automation with PDFKit, QRCode, scheduling with @nestjs/schedule, documentation with Swagger, containerisation with Docker, and testing with Jest, Faker.js, ESLint, and Prettier.
