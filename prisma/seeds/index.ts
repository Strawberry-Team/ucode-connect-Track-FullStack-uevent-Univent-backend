// prisma/seeds/index.ts
import { DatabaseService } from '../../src/db/database.service';
import { EventFormatsService } from '../../src/models/events/formats/event-formats.service';
import { EventFormatsRepository } from '../../src/models/events/formats/event-formats.repository';
import { EventThemesService } from '../../src/models/events/themes/event-themes.service';
import { EventThemesRepository } from '../../src/models/events/themes/event-themes.repository';
import { UsersService } from '../../src/models/users/users.service';
import { UsersRepository } from '../../src/models/users/users.repository';
import { initialFormats } from './formats';
import { initialThemes } from './themes';
import { createInitialUsers } from './users';
import { CompaniesRepository } from '../../src/models/companies/companies.repository';
import { HashingPasswordsService } from '../../src/models/users/hashing-passwords.service';
import { ConfigService } from '@nestjs/config';
import { initialCompanies } from './companies';
import { EventsService } from '../../src/models/events/events.service';
import { EventsRepository } from '../../src/models/events/events.repository';
import { initialEvents } from './events';
import { TicketsRepository } from '../../src/models/tickets/tickets.repository';
import { initialTickets } from './tickets';
import { Order, UserRole } from '@prisma/client';
import { NewsRepository } from '../../src/models/news/news.repository';
import { initialNews } from './news';
import { HashingService } from '../../src/common/services/hashing.service';
import { PromoCodesRepository } from 'src/models/promo-codes/promo-codes.repository';
import { initialPromoCodes } from './promo-codes';
import { HashingPromoCodesService } from 'src/models/promo-codes/hashing-promo-codes.service';
import { EventAttendeesRepository } from '../../src/models/events/event-attendees/event-attendees.repository';
import { generateEventAttendees } from './event-attendees';
<<<<<<< HEAD
import { OrdersRepository } from '../../src/models/orders/orders.repository';
import { OrderItemsRepository } from '../../src/models/orders/order-items/order-items.repository';
import { OrdersService } from '../../src/models/orders/orders.service';
import { TicketsService } from '../../src/models/tickets/tickets.service';
import { seedOrders } from './orders';

// import { seedOrdersAndItems } from './order-items';
=======
import { SubscriptionsRepository } from '../../src/models/subscriptions/subscriptions.repository';
import { initialSubscriptions } from './subscriptions';
>>>>>>> 9d3abb47

class MockCompaniesService {
    constructor(private readonly repository: CompaniesRepository) {}

    async findByOwnerId(ownerId: number) {
        return this.repository.findByOwnerId(ownerId);
    }
}

class Seeder {
    constructor(
        private readonly databaseService: DatabaseService,
        private readonly usersService: UsersService,
        private readonly formatsService: EventFormatsService,
        private readonly themesService: EventThemesService,
        private readonly companiesRepository: CompaniesRepository,
        private readonly eventsService: EventsService,
        private readonly ticketsRepository: TicketsRepository,
        private readonly newsRepository: NewsRepository,
        private readonly eventAttendeesRepository: EventAttendeesRepository,
        private readonly promoCodesRepository: PromoCodesRepository,
        private readonly hashingPromoCodesService: HashingPromoCodesService,
<<<<<<< HEAD
        private readonly ordersService: OrdersService,
        // private readonly ordersRepository: OrdersRepository,
        // private readonly orderItemsRepository: OrderItemsRepository,
    ) {}
=======
        private readonly subscriptionsRepository: SubscriptionsRepository,
) {}
>>>>>>> 9d3abb47

    async start() {
        await this.seedUsers();
        console.log('Users were created 👥');
        await this.seedCompanies();
        console.log('Companies were created 🏢');
        await this.seedFormats();
        console.log('Formats were created 🏖️');
        await this.seedThemes();
        console.log('Themes were created 🌈');
        await this.seedEvents();
        console.log('Events were created 🎪');
        await this.seedEventAttendees();
        console.log('Event attendees were created 🦆');
        await this.seedTickets();
        console.log('Tickets were created 🎫');
        await this.seedNews();
        console.log('News were created 📰');
        await this.seedPromoCodes();
        console.log('Promo codes were created 🎟️');
<<<<<<< HEAD
        await this.seedOrders();
        console.log('Orders were created 🛒');
        console.log('Order items were created 📋');
=======
        await this.seedSubscriptions();
        console.log('Subscriptions were created 📢');
>>>>>>> 9d3abb47
        console.log('Seeding completed 🍹');
    }

    async seedFormats() {
        for (const format of initialFormats) {
            await this.formatsService.create(format);
        }
    }

    async seedThemes() {
        for (const theme of initialThemes) {
            await this.themesService.create(theme);
        }
    }

    async seedUsers() {
        const users = await createInitialUsers();
        for (const user of users) {
            await this.usersService.createUser(user);
        }
        const admin =
            await this.usersService.findUserByEmail('admin@uevent.com');
        await this.usersService.updateUserRole(admin.id, UserRole.ADMIN);
    }

    async seedCompanies() {
        for (const company of initialCompanies) {
            await this.companiesRepository.create(company);
        }
    }

    async seedEvents() {
        for (const event of initialEvents) {
            await this.eventsService.createWithThemes(event);
        }
    }

    async seedTickets() {
        for (const ticket of initialTickets) {
            await this.ticketsRepository.create(ticket);
        }
    }

    async seedNews() {
        for (const news of initialNews) {
            await this.newsRepository.create(news);
        }
    }

    async seedPromoCodes() {
        for (const promoCode of initialPromoCodes) {
            await this.promoCodesRepository.create({
                ...promoCode,
                code: await this.hashingPromoCodesService.hash(promoCode.code),
            });
        }
    }

    async seedEventAttendees() {
        const attendees = await generateEventAttendees();
        for (const attendee of attendees) {
            try {
                await this.eventAttendeesRepository.create(attendee);
            } catch (error) {
                throw error;
            }
        }
    }

<<<<<<< HEAD
    async seedOrders() {
        await seedOrders(this.databaseService, this.ordersService);
=======
    async seedSubscriptions() {
        for (const subscription of initialSubscriptions) {
            await this.subscriptionsRepository.create(
                subscription.userId,
                subscription.entityId,
                subscription.entityType
            );
        }
>>>>>>> 9d3abb47
    }
}

async function start() {
    try {
        console.log('Seeding started 🌱');
        const dbService = new DatabaseService();
        const configService = new ConfigService();
        const hashingService = new HashingService(configService);
        const passwordService = new HashingPasswordsService(hashingService);
        const hashingPromoCodesService = new HashingPromoCodesService(
            hashingService,
        );

        const companiesRepository = new CompaniesRepository(dbService);
        const mockCompaniesService = new MockCompaniesService(
            companiesRepository,
        );
        const eventsRepository = new EventsRepository(dbService);
        const ticketsRepository = new TicketsRepository(dbService);
        const newsRepository = new NewsRepository(dbService);
        const promoCodesRepository = new PromoCodesRepository(dbService);
<<<<<<< HEAD
        const eventAttendeesRepository = new EventAttendeesRepository(
            dbService,
        );

        const orderRepository = new OrdersRepository(dbService);
        const orderItemsRepository = new OrderItemsRepository(dbService);
=======
        const eventAttendeesRepository = new EventAttendeesRepository(dbService);
        const subscriptionsRepository = new SubscriptionsRepository(dbService);
>>>>>>> 9d3abb47

        const seeder = new Seeder(
            dbService,
            new UsersService(
                new UsersRepository(dbService),
                mockCompaniesService as any,
                passwordService,
                new OrdersRepository(dbService),
            ),
            new EventFormatsService(new EventFormatsRepository(dbService)),
            new EventThemesService(new EventThemesRepository(dbService)),
            companiesRepository,
            new EventsService(eventsRepository),
            ticketsRepository,
            newsRepository,
            eventAttendeesRepository,
            promoCodesRepository,
            hashingPromoCodesService,
<<<<<<< HEAD
            new OrdersService(
                orderRepository,
                orderItemsRepository,
                new TicketsService(
                    new TicketsRepository(dbService),
                    new EventsRepository(dbService),
                ),
                dbService,
            ),
            // orderRepository,
            // orderItemsRepository,
=======
            subscriptionsRepository,
>>>>>>> 9d3abb47
        );
        await seeder.start();
    } catch (e) {
        console.error(e);
        process.exit(1);
    }
}

start();<|MERGE_RESOLUTION|>--- conflicted
+++ resolved
@@ -27,18 +27,14 @@
 import { HashingPromoCodesService } from 'src/models/promo-codes/hashing-promo-codes.service';
 import { EventAttendeesRepository } from '../../src/models/events/event-attendees/event-attendees.repository';
 import { generateEventAttendees } from './event-attendees';
-<<<<<<< HEAD
 import { OrdersRepository } from '../../src/models/orders/orders.repository';
 import { OrderItemsRepository } from '../../src/models/orders/order-items/order-items.repository';
 import { OrdersService } from '../../src/models/orders/orders.service';
 import { TicketsService } from '../../src/models/tickets/tickets.service';
 import { seedOrders } from './orders';
-
-// import { seedOrdersAndItems } from './order-items';
-=======
 import { SubscriptionsRepository } from '../../src/models/subscriptions/subscriptions.repository';
 import { initialSubscriptions } from './subscriptions';
->>>>>>> 9d3abb47
+
 
 class MockCompaniesService {
     constructor(private readonly repository: CompaniesRepository) {}
@@ -61,15 +57,9 @@
         private readonly eventAttendeesRepository: EventAttendeesRepository,
         private readonly promoCodesRepository: PromoCodesRepository,
         private readonly hashingPromoCodesService: HashingPromoCodesService,
-<<<<<<< HEAD
         private readonly ordersService: OrdersService,
-        // private readonly ordersRepository: OrdersRepository,
-        // private readonly orderItemsRepository: OrderItemsRepository,
-    ) {}
-=======
         private readonly subscriptionsRepository: SubscriptionsRepository,
 ) {}
->>>>>>> 9d3abb47
 
     async start() {
         await this.seedUsers();
@@ -90,14 +80,11 @@
         console.log('News were created 📰');
         await this.seedPromoCodes();
         console.log('Promo codes were created 🎟️');
-<<<<<<< HEAD
         await this.seedOrders();
         console.log('Orders were created 🛒');
         console.log('Order items were created 📋');
-=======
         await this.seedSubscriptions();
         console.log('Subscriptions were created 📢');
->>>>>>> 9d3abb47
         console.log('Seeding completed 🍹');
     }
 
@@ -167,10 +154,12 @@
         }
     }
 
-<<<<<<< HEAD
+
     async seedOrders() {
         await seedOrders(this.databaseService, this.ordersService);
-=======
+
+    }
+
     async seedSubscriptions() {
         for (const subscription of initialSubscriptions) {
             await this.subscriptionsRepository.create(
@@ -179,9 +168,9 @@
                 subscription.entityType
             );
         }
->>>>>>> 9d3abb47
-    }
-}
+
+    }
+
 
 async function start() {
     try {
@@ -202,17 +191,10 @@
         const ticketsRepository = new TicketsRepository(dbService);
         const newsRepository = new NewsRepository(dbService);
         const promoCodesRepository = new PromoCodesRepository(dbService);
-<<<<<<< HEAD
-        const eventAttendeesRepository = new EventAttendeesRepository(
-            dbService,
-        );
-
-        const orderRepository = new OrdersRepository(dbService);
+        const ordersRepository = new OrdersRepository(dbService);
         const orderItemsRepository = new OrderItemsRepository(dbService);
-=======
         const eventAttendeesRepository = new EventAttendeesRepository(dbService);
         const subscriptionsRepository = new SubscriptionsRepository(dbService);
->>>>>>> 9d3abb47
 
         const seeder = new Seeder(
             dbService,
@@ -231,9 +213,8 @@
             eventAttendeesRepository,
             promoCodesRepository,
             hashingPromoCodesService,
-<<<<<<< HEAD
             new OrdersService(
-                orderRepository,
+                ordersRepository,
                 orderItemsRepository,
                 new TicketsService(
                     new TicketsRepository(dbService),
@@ -241,11 +222,7 @@
                 ),
                 dbService,
             ),
-            // orderRepository,
-            // orderItemsRepository,
-=======
             subscriptionsRepository,
->>>>>>> 9d3abb47
         );
         await seeder.start();
     } catch (e) {
