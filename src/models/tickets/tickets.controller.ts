--- conflicted
+++ resolved
@@ -11,7 +11,6 @@
 import { Ticket } from '../tickets/entities/ticket.entity';
 import { UpdateTicketDto } from '../tickets/dto/update-ticket.dto';
 import { UserId } from '../../common/decorators/user.decorator';
-<<<<<<< HEAD
 import {
     ApiOperation,
     ApiParam,
@@ -19,94 +18,14 @@
     ApiResponse,
     ApiTags,
 } from '@nestjs/swagger';
-=======
 import {ApiExcludeEndpoint} from "@nestjs/swagger";
->>>>>>> a91b3f68
 
 @ApiTags('Tickets')
 @Controller('tickets')
-<<<<<<< HEAD
 export class TicketsController {
     constructor(private readonly ticketsService: TicketsService) {}
-=======
-export class TicketsController extends BaseCrudController<
-    Ticket,
-    CreateTicketDto,
-    UpdateTicketDto
-> {
-    constructor(private readonly ticketsService: TicketsService) {
-        super();
-    }
-
-
-    protected async createEntity(
-        dto: CreateTicketDto,
-        userId: number,
-    ): Promise<Ticket> {
-        return this.ticketsService.createTicket(dto, userId);
-    }
-
-
-    protected async findById(id: number, userId: number): Promise<Ticket> {
-        return this.ticketsService.findOneTicket(id, userId);
-    }
-
-    protected async updateEntity(
-        id: number,
-        dto: UpdateTicketDto,
-        userId: number,
-    ): Promise<Ticket> {
-        return this.ticketsService.updateTicket(id, dto, userId);
-    }
-
-    protected async deleteEntity(id: number, userId: number): Promise<void> {
-        await this.ticketsService.deleteTicket(id, userId);
-    }
-
-
-    @Post()
-    @ApiExcludeEndpoint()
-    // @UseGuards(EventCreatorGuard)//TODO: EventCreatorGuard
-    async create(
-        @Body() dto: CreateTicketDto,
-        @UserId() userId: number,
-    ): Promise<Ticket> {
-        // throw new NotImplementedException('create tickets is not implemented');
-        return super.create(dto, userId);
-    }
-
-
-    @Get()
-    @ApiExcludeEndpoint()
-    async findAll(
-        @Query('page') page?: number,
-        @Query('limit') limit?: number,
-        @Query('eventId') eventId?: number,
-    ) {
-        throw new NotImplementedException('findAll tickets is not implemented');
-        // return this.ticketsService.findAll({
-        //   page: page ? parseInt(page.toString(), 10) : undefined,
-        //   limit: limit ? parseInt(limit.toString(), 10) : undefined,
-        //   eventId: eventId ? parseInt(eventId.toString(), 10) : undefined,
-        //   status,
-        // });
-    }
-
-
-    @Get(':id')
-    @ApiExcludeEndpoint()
-    async findOne(
-        @Param('id') id: number,
-        @UserId() userId: number,
-    ): Promise<Ticket> {
-        throw new NotImplementedException('getById tickets is not implemented');
-        // return super.getById(id, userId);
-    }
->>>>>>> a91b3f68
-
-
+    
     @Patch(':id')
-<<<<<<< HEAD
     @ApiOperation({ summary: 'Update ticket data' })
     @ApiParam({
         name: 'id',
@@ -129,10 +48,8 @@
         status: HttpStatus.BAD_REQUEST,
         description: 'Validation error',
     })
-=======
     @ApiExcludeEndpoint()
     // @UseGuards(EventCreatorGuard)
->>>>>>> a91b3f68
     async update(
         @Param('id') id: number,
         @Body() dto: UpdateTicketDto,
@@ -143,11 +60,8 @@
 
 
     @Delete(':id')
-<<<<<<< HEAD
-=======
     @ApiExcludeEndpoint()
     // @UseGuards(EventCreatorGuard)
->>>>>>> a91b3f68
     @HttpCode(HttpStatus.NO_CONTENT)
     @ApiOperation({ summary: 'Delete ticket' })
     @ApiParam({
