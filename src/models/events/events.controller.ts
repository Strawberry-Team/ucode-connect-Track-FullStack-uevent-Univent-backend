--- conflicted
+++ resolved
@@ -27,58 +27,18 @@
     ApiQuery,
 } from '@nestjs/swagger';
 import { UserId } from '../../common/decorators/user.decorator';
-<<<<<<< HEAD
 import { CreateTicketDto } from '../tickets/dto/create-ticket.dto';
 import { Ticket } from '../tickets/entities/ticket.entity';
 import { TicketStatus } from '@prisma/client';
 import { FindAllTicketsQueryDto } from '../tickets/dto/find-all-tickets-query.dto';
-=======
 import { CreateEventThemesDto } from './dto/create-event-themes.dto';
->>>>>>> a91b3f68
 
 @Controller('events')
 @ApiTags('Events')
 @ApiSecurity('JWT')
-<<<<<<< HEAD
-export class EventsController extends BaseCrudController<
-    Event,
-    CreateEventDto,
-    UpdateEventDto
-> {
-    constructor(
-        private readonly eventsService: EventsService,
-        private readonly ticketsService: TicketsService,
-    ) {
-        super();
-    }
-
-    protected async createEntity(
-        dto: CreateEventDto,
-        userId: number,
-    ): Promise<Event> {
-        return this.eventsService.createEvent(dto);
-    }
-
-    protected async findById(id: number, userId: number): Promise<Event> {
-        return this.eventsService.findEventById(id);
-    }
-
-    protected async updateEntity(
-        id: number,
-        dto: UpdateEventDto,
-        userId: number,
-    ): Promise<Event> {
-        return this.eventsService.updateEvent(id, dto);
-    }
-
-    protected async deleteEntity(id: number, userId: number): Promise<void> {
-        return this.eventsService.deleteEvent(id);
-    }
-=======
 export class EventsController {
     constructor(private readonly eventsService: EventsService) {}
->>>>>>> a91b3f68
-
+  
     @Post()
     @ApiOperation({ summary: 'Event creation' })
     @ApiBody({
@@ -252,17 +212,11 @@
         description: 'Ticket not found',
     })
     async findOneTicket(
-        @Param('id') id: number,
-<<<<<<< HEAD
-        @Param('ticketId') ticketId: number,
+      @Param('id') id: number,
+      @Param('ticketId') ticketId: number,
     ): Promise<Ticket> {
         return this.ticketsService.findOneTicket(ticketId, id);
-=======
-        @UserId() userId: number,
-    ): Promise<Event> {
-        // TODO: Треба зробити по нормальному userId
-        return this.eventsService.findById(id);
->>>>>>> a91b3f68
+        
     }
 
     @Patch(':id')
@@ -287,8 +241,6 @@
     @ApiResponse({
         status: HttpStatus.BAD_REQUEST,
         description: 'Validation error',
-<<<<<<< HEAD
-=======
         schema: {
             type: 'object',
             properties: {
@@ -327,7 +279,6 @@
                 },
             },
         },
->>>>>>> a91b3f68
     })
     async update(
         @Param('id') id: number,
