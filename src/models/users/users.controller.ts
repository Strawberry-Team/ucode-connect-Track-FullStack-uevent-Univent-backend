// src/models/users/users.controller.ts
import {
    Controller,
    UseInterceptors,
    UploadedFile,
    BadRequestException,
    Post,
    Body,
    Param,
    Patch,
    UseGuards,
    Get,
    Query,
    HttpStatus, NotFoundException,
} from '@nestjs/common';
import { User } from './entities/user.entity';
import { UpdateUserDto } from './dto/update-user.dto';
import { UsersService } from './users.service';
import { Express } from 'express';
import { createFileUploadInterceptor } from '../../common/interceptor/file-upload.interceptor';
import { AvatarConfig } from '../../config/avatar.config';
import { AccountOwnerGuard } from './guards/account-owner.guard';
import { UserId } from '../../common/decorators/user.decorator';
import { UpdateUserPasswordDto } from './dto/update-user-password.dto';
import {
    ApiBody,
    ApiConsumes,
    ApiOperation,
    ApiParam,
    ApiResponse,
    ApiTags,
    OmitType,
} from '@nestjs/swagger';
import { GetUsersDto } from './dto/get-users.dto';
import { Company } from '../companies/entities/company.entity';
import { JwtAuthGuard } from '../auth/guards/auth.guards';
import {Order} from "../orders/entities/order.entity";
<<<<<<< HEAD
import { SubscriptionsService } from '../subscriptions/subscriptions.service';
import { SubscriptionWithCompanies, SubscriptionWithEvents } from '../subscriptions/entities/subscription.entity';
=======
>>>>>>> bd0eb2b6

// TODO create get user events route
@Controller('users')
@ApiTags('Users')
@UseGuards(JwtAuthGuard)
export class UsersController {
    constructor(
        private readonly usersService: UsersService,
        private readonly subscriptionsService: SubscriptionsService,
    ) {}

    @UseGuards(JwtAuthGuard)
    @Get('me')
    @ApiOperation({ summary: 'Get current user data' })
    @ApiResponse({
        status: HttpStatus.OK,
        type: User,
        description: 'Successfully retrieved current user profile',
    })
    @ApiResponse({
        status: HttpStatus.UNAUTHORIZED,
        description: 'Unauthorized access',
        schema: {
            type: 'object',
            properties: {
                message: {
                    type: 'string',
                    description: 'Error message',
                    example: 'Unauthorized',
                },
                statusCode: {
                    type: 'number',
                    description: 'Error code',
                    example: 401,
                },
            },
        },
    })
    async findMe(@UserId() userId: number): Promise<User> {
        return await this.usersService.findUserByIdWithConfidential(userId);
    }

    @Get(':id')
    @ApiOperation({ summary: 'Get user data' })
    @ApiParam({
        required: true,
        name: 'id',
        type: 'number',
        description: 'User identifier',
        example: 1,
    })
    @ApiResponse({
        status: HttpStatus.OK,
        type: () => OmitType(User, ['role']),
        description: 'Successfully retrieve',
    })
    @ApiResponse({
        status: HttpStatus.UNAUTHORIZED,
        description: 'Unauthorized access',
        schema: {
            type: 'object',
            properties: {
                message: {
                    type: 'string',
                    description: 'Error message',
                    example: 'Unauthorized',
                },
                statusCode: {
                    type: 'number',
                    description: 'Error code',
                    example: 401,
                },
            },
        },
    })
    @ApiResponse({
        status: HttpStatus.NOT_FOUND,
        description: 'User not found',
        schema: {
            type: 'object',
            properties: {
                message: {
                    type: 'string',
                    description: 'Error message',
                    example: 'User not found',
                },
                error: {
                    type: 'string',
                    description: 'Error message',
                    example: 'Not Found',
                },
                statusCode: {
                    type: 'number',
                    description: 'Error code',
                    example: 404,
                },
            },
        },
    })
    async findOne(@Param('id') id: number): Promise<User> {
        return await this.usersService.findUserByIdWithoutPassword(id);
    }

    @Get()
    @ApiOperation({ summary: 'Get all users' })
    @ApiResponse({
        status: HttpStatus.OK,
        type: () => OmitType(User, ['role']),
        isArray: true,
        description: 'Successfully retrieve',
    })
    @ApiResponse({
        status: HttpStatus.UNAUTHORIZED,
        description: 'Unauthorized access',
        schema: {
            type: 'object',
            properties: {
                message: {
                    type: 'string',
                    description: 'Error message',
                    example: 'Unauthorized',
                },
                statusCode: {
                    type: 'number',
                    description: 'Error code',
                    example: 401,
                },
            },
        },
    })
    async findAll(@Query() getUsersDto: GetUsersDto): Promise<User[]> {
        // TODO: переписать на findOne с email/:email
        return await this.usersService.findAllUsers(getUsersDto);
    }

    @Get(':id/companies')
    @UseGuards(AccountOwnerGuard)
    @ApiOperation({ summary: 'Get user companies' })
    @ApiParam({
        required: true,
        name: 'id',
        type: 'number',
        description: 'User identifier',
        example: 1,
    })
    @ApiResponse({
        status: HttpStatus.OK,
        type: Company,
        isArray: true,
        description: 'Successfully retrieve',
    })
    @ApiResponse({
        status: HttpStatus.UNAUTHORIZED,
        description: 'Unauthorized access',
        schema: {
            type: 'object',
            properties: {
                message: {
                    type: 'string',
                    description: 'Error message',
                    example: 'Unauthorized',
                },
                statusCode: {
                    type: 'number',
                    description: 'Error code',
                    example: 401,
                },
            },
        },
    })
    @ApiResponse({
        status: HttpStatus.FORBIDDEN,
        description: 'Forbidden access',
        schema: {
            type: 'object',
            properties: {
                message: {
                    type: 'string',
                    description: 'Error message',
                    example: 'You can only access your own account',
                },
                error: {
                    type: 'string',
                    description: 'Error message',
                    example: 'Forbidden',
                },
                statusCode: {
                    type: 'number',
                    description: 'Error code',
                    example: 403,
                },
            },
        },
    })
    async findUserCompanies(@Param('id') id: number): Promise<Company[]> {
        return await this.usersService.findUserCompanies(id);
    }

    @Get(':id/subscriptions/events')
    @UseGuards(AccountOwnerGuard)
    @ApiOperation({ summary: 'Get user event subscriptions' })
    @ApiParam({
        required: true,
        name: 'id',
        type: 'number',
        description: 'User identifier',
        example: 1,
    })
    @ApiResponse({
        status: HttpStatus.OK,
        type: SubscriptionWithEvents,
        isArray: true,
        description: 'Successfully retrieved user event subscriptions',
    })
    @ApiResponse({
        status: HttpStatus.UNAUTHORIZED,
        description: 'Unauthorized access',
        schema: {
            type: 'object',
            properties: {
                message: {
                    type: 'string',
                    description: 'Error message',
                    example: 'Unauthorized',
                },
                statusCode: {
                    type: 'number',
                    description: 'Error code',
                    example: 401,
                }
            },
        },
    })
    @ApiResponse({
        status: HttpStatus.FORBIDDEN,
        description: 'Forbidden access',
        schema: {
            type: 'object',
            properties: {
                message: {
                    type: 'string',
                    description: 'Error message',
                    example: 'You can only access your own account',
                },
                error: {
                    type: 'string',
                    description: 'Error message',
                    example: 'Forbidden',
                },
                statusCode: {
                    type: 'number',
                    description: 'Error code',
                    example: 403,
                }
            },
        },
    })
    async findUserEventSubscriptions(
        @Param('id') id: number,
    ): Promise<SubscriptionWithEvents[]> {
        return await this.subscriptionsService.findAllByUserIdForEvents(id);
    }

    @Get(':id/subscriptions/companies')
    @UseGuards(AccountOwnerGuard)
    @ApiOperation({ summary: 'Get user company subscriptions' })
    @ApiParam({
        required: true,
        name: 'id',
        type: 'number',
        description: 'User identifier',
        example: 1,
    })
    @ApiResponse({
        status: HttpStatus.OK,
        type: SubscriptionWithCompanies,
        isArray: true,
        description: 'Successfully retrieved user company subscriptions',
    })
    @ApiResponse({
        status: HttpStatus.UNAUTHORIZED,
        description: 'Unauthorized access',
        schema: {
            type: 'object',
            properties: {
                message: {
                    type: 'string',
                    description: 'Error message',
                    example: 'Unauthorized',
                },
                statusCode: {
                    type: 'number',
                    description: 'Error code',
                    example: 401,
                }
            },
        },
    })
    @ApiResponse({
        status: HttpStatus.FORBIDDEN,
        description: 'Forbidden access',
        schema: {
            type: 'object',
            properties: {
                message: {
                    type: 'string',
                    description: 'Error message',
                    example: 'You can only access your own account',
                },
                error: {
                    type: 'string',
                    description: 'Error message',
                    example: 'Forbidden',
                },
                statusCode: {
                    type: 'number',
                    description: 'Error code',
                    example: 403,
                }
            },
        },
    })
    async findUserCompanySubscriptions(
        @Param('id') id: number,
    ): Promise<SubscriptionWithCompanies[]> {
        return await this.subscriptionsService.findAllByUserIdForCompanies(id);
    }

    @Patch(':id')
    @UseGuards(AccountOwnerGuard)
    @ApiOperation({ summary: 'Update user data' })
    @ApiParam({
        required: true,
        name: 'id',
        type: 'number',
        description: 'User identifier',
        example: 1,
    })
    @ApiBody({
        required: true,
        type: UpdateUserDto,
        description: 'User update data',
    })
    @ApiResponse({
        status: HttpStatus.OK,
        type: User,
        description: 'Successfully update',
    })
    @ApiResponse({
        status: HttpStatus.BAD_REQUEST,
        description: 'Validation error',
        schema: {
            type: 'object',
            properties: {
                message: {
                    type: 'string',
                    description: 'Error message',
                    example: [
                        'firstName must match /^[a-zA-Z-]+$/ regular expression',
                    ],
                },
            },
        },
    })
    @ApiResponse({
        status: HttpStatus.UNAUTHORIZED,
        description: 'Unauthorized access',
        schema: {
            type: 'object',
            properties: {
                message: {
                    type: 'string',
                    description: 'Error message',
                    example: 'Unauthorized',
                },
            },
        },
    })
    @ApiResponse({
        status: HttpStatus.FORBIDDEN,
        description: 'Forbidden access',
        schema: {
            type: 'object',
            properties: {
                message: {
                    type: 'string',
                    description: 'Error message',
                    example: 'You can only access your own account',
                },
                error: {
                    type: 'string',
                    description: 'Error message',
                    example: 'Forbidden',
                },
                statusCode: {
                    type: 'number',
                    description: 'Error code',
                    example: 403,
                },
            },
        },
    })
    async update(
        @Param('id') id: number,
        @Body() dto: UpdateUserDto,
        @UserId() userId: number,
    ): Promise<User> {
        return await this.usersService.updateUser(id, dto);
    }

    @Patch(':id/password')
    @UseGuards(AccountOwnerGuard)
    @ApiOperation({ summary: 'Update user password data' })
    @ApiParam({
        required: true,
        name: 'id',
        type: 'number',
        description: 'User identifier',
        example: 1,
    })
    @ApiBody({
        required: true,
        type: UpdateUserPasswordDto,
        description: 'User password update data',
    })
    @ApiResponse({
        status: HttpStatus.OK,
        type: User,
        description: 'Successfully update',
    })
    @ApiResponse({
        status: HttpStatus.BAD_REQUEST,
        description: 'Validation error',
        schema: {
            type: 'object',
            properties: {
                message: {
                    type: 'string',
                    description: 'Error message',
                    example: [
                        'oldPassword is not strong enough',
                        'newPassword is not strong enough',
                    ],
                },
            },
        },
    })
    @ApiResponse({
        status: HttpStatus.UNAUTHORIZED,
        description: 'Unauthorized access',
        schema: {
            type: 'object',
            properties: {
                message: {
                    type: 'string',
                    description: 'Error message',
                    example: 'Old password does not match',
                },
            },
        },
    })
    @ApiResponse({
        status: HttpStatus.FORBIDDEN,
        description: 'Forbidden access',
        schema: {
            type: 'object',
            properties: {
                message: {
                    type: 'string',
                    description: 'Error message',
                    example: 'You can only access your own account',
                },
                error: {
                    type: 'string',
                    description: 'Error message',
                    example: 'Forbidden',
                },
                statusCode: {
                    type: 'number',
                    description: 'Error code',
                    example: 403,
                },
            },
        },
    })
    async updatePassword(
        @Param('id') id: number,
        @Body() dto: UpdateUserPasswordDto,
    ): Promise<User> {
        return this.usersService.updateUserPassword(id, dto);
    }

    @Post(':id/upload-avatar')
    @UseGuards(AccountOwnerGuard)
    @UseInterceptors(
        createFileUploadInterceptor({
            destination: './public/uploads/user-avatars',
            allowedTypes: AvatarConfig.prototype.allowedTypesForInterceptor,
            maxSize: 5 * 1024 * 1024,
        }),
    )
    @ApiOperation({ summary: 'Upload user profile picture' })
    @ApiConsumes('multipart/form-data')
    @ApiParam({
        required: true,
        name: 'id',
        type: 'number',
        description: 'User identifier',
        example: 1,
    })
    @ApiBody({
        required: true,
        schema: {
            type: 'object',
            properties: {
                file: {
                    type: 'string',
                    format: 'binary',
                    description:
                        'Avatar image file (e.g., PNG, JPEG). Example: "avatar.png" (max size: 5MB)',
                },
            },
        },
    })
    @ApiResponse({
        status: HttpStatus.OK,
        description: 'Avatar successfully uploaded',
        schema: {
            type: 'object',
            properties: {
                server_filename: {
                    type: 'string',
                    description: 'Filename for the uploaded avatar',
                    example: 'avatar.png',
                },
            },
        },
    })
    @ApiResponse({
        status: HttpStatus.BAD_REQUEST,
        description: 'Validation error',
        schema: {
            type: 'object',
            properties: {
                message: {
                    type: 'string',
                    example: 'Only allowed file types are accepted!',
                },
                error: {
                    type: 'string',
                    description: 'Error message',
                    example: 'Bad Request',
                },
                statusCode: {
                    type: 'number',
                    description: 'Error code',
                    example: 400,
                },
            },
        },
    })
    @ApiResponse({
        status: HttpStatus.UNAUTHORIZED,
        description: 'Unauthorized access',
        schema: {
            type: 'object',
            properties: {
                message: {
                    type: 'string',
                    description: 'Error message',
                    example: 'Unauthorized',
                },
                statusCode: {
                    type: 'number',
                    description: 'Error code',
                    example: 401,
                },
            },
        },
    })
    @ApiResponse({
        status: HttpStatus.FORBIDDEN,
        description: 'Forbidden access',
        schema: {
            type: 'object',
            properties: {
                message: {
                    type: 'string',
                    description: 'Error message',
                    example: 'You can only access your own account',
                },
                error: {
                    type: 'string',
                    description: 'Error message',
                    example: 'Forbidden',
                },
                statusCode: {
                    type: 'number',
                    description: 'Error code',
                    example: 403,
                },
            },
        },
    })
    async uploadAvatar(
        @UploadedFile() file: Express.Multer.File,
        @Param('id') id: number,
    ): Promise<{ server_filename: string }> {
        //TODO: add verification of file type. in case of error - throw BadRequestException
        //TODO: (not now) Delete old pictures (that a person just uploaded) do in Scheduler
        if (!file) {
            throw new BadRequestException(
                'Invalid file format or missing file',
            );
        }

        this.usersService.updateUserAvatar(id, file.filename);

        return { server_filename: file.filename };
    }

    @Get(':id/orders')
    async findUserOrders(
        @Param('id') id: number,
    ): Promise<Order[]> {
        // Перевіряємо, що користувач існує
        const user = await this.usersService.findUserById(id);
        if (!user) {
            throw new NotFoundException('User not found');
        }
        return await this.usersService.findOrdersWithDetailsByUserId(id);
    }
}<|MERGE_RESOLUTION|>--- conflicted
+++ resolved
@@ -11,7 +11,7 @@
     UseGuards,
     Get,
     Query,
-    HttpStatus, NotFoundException,
+    HttpStatus,
 } from '@nestjs/common';
 import { User } from './entities/user.entity';
 import { UpdateUserDto } from './dto/update-user.dto';
@@ -35,11 +35,8 @@
 import { Company } from '../companies/entities/company.entity';
 import { JwtAuthGuard } from '../auth/guards/auth.guards';
 import {Order} from "../orders/entities/order.entity";
-<<<<<<< HEAD
 import { SubscriptionsService } from '../subscriptions/subscriptions.service';
 import { SubscriptionWithCompanies, SubscriptionWithEvents } from '../subscriptions/entities/subscription.entity';
-=======
->>>>>>> bd0eb2b6
 
 // TODO create get user events route
 @Controller('users')
@@ -521,7 +518,7 @@
                     type: 'number',
                     description: 'Error code',
                     example: 403,
-                },
+                }
             },
         },
     })
